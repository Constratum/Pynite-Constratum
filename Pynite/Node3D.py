# -*- coding: utf-8 -*-
"""
Created on Thu Nov  2 18:04:56 2017

@author: D. Craig Brinck, SE
"""
<<<<<<< HEAD

from __future__ import annotations
from typing import Optional

=======
from __future__ import annotations # Allows more recent type hints features
>>>>>>> 23b71539
# %%      
from typing import List, Tuple, Dict

class Node3D():
    """
    A class representing a node in a 3D finite element model.
    """
    
    def __init__(self, name: str, X: float, Y: float, Z: float):
        
        self.name = name                 # A unique name for the node assigned by the user
        self.ID: Optional[int] = None    # A unique index number for the node assigned by the program
        
        self.X = X          # Global X coordinate
        self.Y = Y          # Global Y coordinate
        self.Z = Z          # Global Z coordinate
        
        self.NodeLoads: List[Tuple[str, float, str]] = [] # A list of loads applied to the node (Direction, P, case) or (Direction, M, case)
        
        # Initialize the dictionaries of calculated node displacements
        self.DX: Dict[str, float] = {}
        self.DY: Dict[str, float] = {}
        self.DZ: Dict[str, float] = {}
        self.RX: Dict[str, float] = {}
        self.RY: Dict[str, float] = {}
        self.RZ: Dict[str, float] = {}
        
        # Initialize the dictionaries of calculated node reactions
        self.RxnFX: Dict[str, float] = {}
        self.RxnFY: Dict[str, float] = {}
        self.RxnFZ: Dict[str, float] = {}
        self.RxnMX: Dict[str, float] = {}
        self.RxnMY: Dict[str, float] = {}
        self.RxnMZ: Dict[str, float] = {}

        # Initialize all support conditions to `False`
        self.support_DX: bool = False
        self.support_DY: bool = False
        self.support_DZ: bool = False
        self.support_RX: bool = False
        self.support_RY: bool = False
        self.support_RZ: bool = False

        # Inititialize all support springs
        self.spring_DX: List[float | str | bool | None] = [None, None, None]  # [stiffness, direction, active]
        self.spring_DY: List[float | str | bool | None] = [None, None, None]
        self.spring_DZ: List[float | str | bool | None] = [None, None, None]
        self.spring_RX: List[float | str | bool | None] = [None, None, None]
        self.spring_RY: List[float | str | bool | None] = [None, None, None]
        self.spring_RZ: List[float | str | bool | None] = [None, None, None]

        # Initialize all enforced displacements to `None`
        self.EnforcedDX: float | None = None
        self.EnforcedDY: float | None = None
        self.EnforcedDZ: float | None = None
        self.EnforcedRX: float | None = None
        self.EnforcedRY: float | None = None
        self.EnforcedRZ: float | None = None

        # Initialize the color contour value for the node. This will be used for contour smoothing.
        self.contour: List[float] = []

    def distance(self, other: 'Node3D') -> float:
        """
        Returns the distance to another node.

        Parameters
        ----------
        other : Node3D
            A node object to compare coordinates with.
        """
        return ((self.X - other.X)**2 + (self.Y - other.Y)**2 + (self.Z - other.Z)**2)**0.5<|MERGE_RESOLUTION|>--- conflicted
+++ resolved
@@ -4,14 +4,7 @@
 
 @author: D. Craig Brinck, SE
 """
-<<<<<<< HEAD
-
-from __future__ import annotations
-from typing import Optional
-
-=======
 from __future__ import annotations # Allows more recent type hints features
->>>>>>> 23b71539
 # %%      
 from typing import List, Tuple, Dict
 
