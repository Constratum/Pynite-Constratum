--- conflicted
+++ resolved
@@ -510,11 +510,10 @@
     convergence = True
 
     # Provide an update to the console if requested by the user
-<<<<<<< HEAD
     if log:
         print("- Checking for tension/compression-only support spring convergence")
     # Loop through each node and each directional spring to check and update their active status
-    for node in model.Nodes.values():
+    for node in model.nodes.values():
         for direction in ["DX", "DY", "DZ", "RX", "RY", "RZ"]:
             spring = getattr(node, f"spring_{direction}")
             displacement = getattr(node, direction)[combo_name]
@@ -529,23 +528,14 @@
                 if spring[2] != should_be_active:
                     spring[2] = should_be_active
                     convergence = False
-=======
-    if log: print('- Checking for tension/compression-only support spring convergence')
-    for node in model.nodes.values():
->>>>>>> 0cf1c26e
 
     # TODO: Adjust the code below to allow elements to reactivate on subsequent iterations if deformations at element nodes indicate the member goes back into an active state. This will lead to a less conservative and more realistic analysis. Nodal springs (above) already do this.
 
     # Check tension/compression-only springs
-<<<<<<< HEAD
-    if log:
-        print("- Checking for tension/compression-only spring convergence")
-    for spring in model.Springs.values():
-=======
+
     if log: print('- Checking for tension/compression-only spring convergence')
     for spring in model.springs.values():
 
->>>>>>> 0cf1c26e
         if spring.active[combo_name] == True:
             # Check if tension-only conditions exist
             if (
@@ -564,15 +554,9 @@
                 convergence = False
 
     # Check tension/compression only members
-<<<<<<< HEAD
-    if log:
-        print("- Checking for tension/compression-only member convergence")
-    for phys_member in model.Members.values():
-=======
     if log: print('- Checking for tension/compression-only member convergence')
     for phys_member in model.members.values():
 
->>>>>>> 0cf1c26e
         # Only run the tension/compression only check if the member is still active
         if phys_member.active[combo_name] == True:
             # Check if tension-only conditions exist
@@ -593,6 +577,7 @@
 
     # Return whether the TC analysis has converged
     return convergence
+  
 def _calc_reactions(model, log=False, combo_tags=None):
     """
     Calculates reactions internally once the model is solved.
